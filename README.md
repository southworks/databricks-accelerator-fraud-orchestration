--- conflicted
+++ resolved
@@ -94,7 +94,6 @@
 ### 02 Fraud Detection Framework Using Decision Graphs and MLflow
 The second notebook in this series focuses on building a hybrid fraud detection framework that combines rule-based systems with machine learning (ML) models. It leverages Decision Model and Notation (DMN) files to define a decision graph, which orchestrates the execution of rules and ML models in a directed acyclic graph (DAG). The notebook demonstrates how to parse DMN rulesets, construct a decision graph, and integrate MLflow for model management and deployment. This approach ensures a scalable, interpretable, and production-ready solution for fraud detection. 
 
-<<<<<<< HEAD
 #### Key Steps and Purpose  
 1. **Decision Graph Construction**
     Purpose: Parse a DMN ruleset file to construct a decision graph using NetworkX, a Python library for working with graphs.
@@ -148,8 +147,6 @@
     _Why it matters_:
         Validation ensures that the framework behaves as expected and provides actionable insights for fraud prevention.
 
-=======
->>>>>>> a77842d8
 ## Permissions requirements
 The user need to have the following permissions for the deployment to succeed ([link](https://learn.microsoft.com/en-us/azure/databricks/getting-started/free-trial#permissions)):
 - Azure Contributor or Owner role at the subscription level
